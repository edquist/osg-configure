"""This module provides a class to handle configuration
 for CE collector info services"""

import re
import os
import ConfigParser
import subprocess
import logging

from osg_configure.modules import exceptions
from osg_configure.modules import utilities
from osg_configure.modules import gums_supported_vos
from osg_configure.modules import validation
from osg_configure.modules import configfile
from osg_configure.modules.baseconfiguration import BaseConfiguration
from osg_configure.modules import subcluster
from osg_configure.modules import reversevomap

__all__ = ['InfoServicesConfiguration']

CE_COLLECTOR_ATTRIBUTES_FILE = '/etc/condor-ce/config.d/10-osg-attributes-generated.conf'
CE_COLLECTOR_CONFIG_FILE = '/etc/condor-ce/config.d/10-ce-collector-generated.conf'
HTCONDOR_CE_COLLECTOR_PORT = 9619
USER_VO_MAP_LOCATION = '/var/lib/osg/user-vo-map'
BAN_VOMS_MAPFILE = reversevomap.BAN_MAPFILE
BAN_MAPFILE = '/etc/grid-security/ban-mapfile'

# BATCH_SYSTEMS here is both the config sections for the batch systems
# and the values in the OSG_BatchSystems attribute since they are
# coincidentally the same. If they ever change, make a mapping.
BATCH_SYSTEMS = ['Condor', 'LSF', 'PBS', 'SGE', 'SLURM']

try:
    import classad
except ImportError:
    classad = None


class InfoServicesConfiguration(BaseConfiguration):
    """
    Class to handle attributes and configuration related to
    info services
    """

    def __init__(self, *args, **kwargs):
        # pylint: disable-msg=W0142
        super(InfoServicesConfiguration, self).__init__(*args, **kwargs)
        self.log("InfoServicesConfiguration.__init__ started")
        self.config_section = 'Info Services'
        self.options = {'ce_collectors': configfile.Option(name='ce_collectors',
                                                           default_value='',
                                                           required=configfile.Option.OPTIONAL)}
        self._itb_default_ce_collectors = \
            'collector-itb.opensciencegrid.org:%d' % HTCONDOR_CE_COLLECTOR_PORT
        self._production_default_ce_collectors = \
            'collector1.opensciencegrid.org:%d,collector2.opensciencegrid.org:%d' % (
                HTCONDOR_CE_COLLECTOR_PORT, HTCONDOR_CE_COLLECTOR_PORT)

        self.ce_collectors = []
        self.ce_collector_required_rpms_installed = utilities.rpm_installed('htcondor-ce')
        self.osg_resource = ""
        self.osg_resource_group = ""
        self.enabled_batch_systems = []
        self.htcondor_gateway_enabled = None
        self.resource_catalog = None
        self.authorization_method = None
        self.subcluster_sections = None
        self.gums_host = None

        self.log("InfoServicesConfiguration.__init__ completed")

    def _set_default_servers(self, configuration):
        group = utilities.config_safe_get(configuration, 'Site Information', 'group')
        if group == 'OSG-ITB':
            self.options['ce_collectors'].default_value = self._itb_default_ce_collectors
        else:
            self.options['ce_collectors'].default_value = self._production_default_ce_collectors

    def _parse_ce_collectors(self, val):
        if val == 'PRODUCTION':
            return self._production_default_ce_collectors.split(',')
        elif val == 'ITB':
            return self._itb_default_ce_collectors.split(',')
        else:
            return val.split(',')

    def parse_configuration(self, configuration):
        """
        Try to get configuration information from ConfigParser or SafeConfigParser object given
        by configuration and write recognized settings to attributes dict
        """

        self.log('InfoServicesConfiguration.parse_configuration started')

        self.check_config(configuration)

        if not configuration.has_section(self.config_section):
            self.enabled = False
            self.log("%s section not in config file" % self.config_section)
            self.log('InfoServicesConfiguration.parse_configuration completed')
            return

        if not self.set_status(configuration):
            self.log('InfoServicesConfiguration.parse_configuration completed')
            return True

        self._set_default_servers(configuration)

        self.get_options(configuration,
                        ignore_options=['itb-ress-servers',
                                        'itb-bdii-servers',
                                        'osg-ress-servers',
                                        'osg-bdii-servers',
                                        'ress_servers',
                                        'enabled',
                                        'bdii_servers'])

        self.ce_collectors = self._parse_ce_collectors(self.options['ce_collectors'].value)

        def csg(section, option):
            return utilities.config_safe_get(configuration, section, option, None)

        def csgbool(section, option):
            return utilities.config_safe_getboolean(configuration, section, option, False)

        # We get some values for HTCondor-CE from the Site Information section
        self.osg_resource = csg('Site Information', 'resource')
        self.osg_resource_group = csg('Site Information', 'resource_group')
        # and the enabled batch systems from their respective sections
        self.enabled_batch_systems = [bs for bs in BATCH_SYSTEMS if csgbool(bs, 'enabled')]

        self.htcondor_gateway_enabled = csgbool('Gateway', 'htcondor_gateway_enabled')

        self.authorization_method = csg('Misc Services', 'authorization_method')
        self.subcluster_sections = ConfigParser.SafeConfigParser()
        self.gums_host = csg('Misc Services', 'gums_host')

        for section in configuration.sections():
            if section.lower().startswith('subcluster') or section.lower().startswith('resource entry'):
                self.subcluster_sections.add_section(section)
                for key, value in configuration.items(section):
                    self.subcluster_sections.set(section, key, value)

        if utilities.ce_installed() and not subcluster.check_config(configuration):
            self.log("On a CE but no valid 'Subcluster' or 'Resource Entry' sections defined."
                     " This is required to advertise the capabilities of your cluster to the central collector."
                     " Jobs may not be sent to this CE.",
                     level=logging.ERROR)
            raise exceptions.SettingError("No Subcluster or Resource Entry sections")

        # Check resource catalog
        # This is a bit clunky to parse it here and not use the result in
        # configure(), but at this point we don't have a way of knowing what
        # default_allowed_vos should be.
        if self.ce_collector_required_rpms_installed and self.htcondor_gateway_enabled and classad is not None:
            subcluster.resource_catalog_from_config(self.subcluster_sections,
                                                    logger=self.logger,
                                                    default_allowed_vos=None)

        self.log('InfoServicesConfiguration.parse_configuration completed')

    # pylint: disable-msg=W0613
    def configure(self, attributes):
        """Configure installation using attributes"""
        self.log("InfoServicesConfiguration.configure started")

        if self.ignored:
            self.log("%s configuration ignored" % self.config_section,
                     level=logging.WARNING)
            self.log('InfoServicesConfiguration.configure completed')
            return True

        if not self.enabled:
            self.log("Not enabled")
            self.log("InfoServicesConfiguration.configure completed")
            return True

        if self.ce_collector_required_rpms_installed and self.htcondor_gateway_enabled:
            if classad is None:
                self.log("Cannot configure HTCondor CE info services: unable to import HTCondor Python bindings."
                         "\nEnsure the 'classad' Python module is installed and accessible to Python scripts."
                         "\nIf using HTCondor from RPMs, install the 'condor-python' RPM."
                         "\nIf not, you may need to add the directory containing the Python bindings to PYTHONPATH."
                         "\nHTCondor version must be at least 8.2.0.", level=logging.WARNING)
            else:
<<<<<<< HEAD
                using_gums = self.authorization_method == 'xacml'
                ensure_valid_user_vo_file(using_gums, gums_host=self.gums_host, logger=self.logger)
                try:
                    default_allowed_vos = gums_supported_vos.gums_supported_vos(self.gums_host)
                except exceptions.ApplicationError, e:
                    self.log("Could not query GUMS server via JSON interface: %s" % e, level=logging.DEBUG)
=======
                if self.authorization_method == 'vomsmap':
                    error = False
                    for requiredfile in [BAN_MAPFILE, BAN_VOMS_MAPFILE]:
                        if not os.path.exists(requiredfile):
                            self.log("%s authorization requested but %s was not found."
                                     "\nThis will cause all mappings to fail."
                                     "\nPlease reinstall lcmaps >= 1.6.6-1.3 or create a blank %s yourself." %
                                     (self.authorization_method, requiredfile, requiredfile),
                                     level=logging.ERROR)
                            error = True
                    if error:
                        return False

                    default_allowed_vos = reversevomap.get_allowed_vos()
                else:
                    using_gums = self.authorization_method == 'xacml'
                    ensure_valid_user_vo_file(using_gums, logger=self.logger)
>>>>>>> e8665569
                    default_allowed_vos = utilities.get_vos(USER_VO_MAP_LOCATION)
                if not default_allowed_vos:
                    # UGLY: only issue the warning if the admin has requested autodetection for some of their SCs/REs
                    raise_warning = False
                    for section in self.subcluster_sections.sections():
                        if utilities.config_safe_get(self.subcluster_sections, section, 'allowed_vos', '').strip() == "*":
                            raise_warning = True
                    if raise_warning:
                        self.log("Could not determine default allowed VOs for subclusters/resource entries.",
                                 level=logging.WARNING)
                        if self.authorization_method == 'vomsmap':
                            self.log("Install vo-client-lcmaps-voms to obtain default mappings for VOs, and/or create"
                                     " your own mapfile at /etc/grid-security/voms-mapfile.",
                                     level=logging.WARNING)
                        else:
                            self.log("Ensure %s exists and is non-empty, or fill out allowed_vos in all your"
                                     " Subcluster and Resource Entry sections." % USER_VO_MAP_LOCATION,
                                     level=logging.WARNING)
                try:
                    self.resource_catalog = subcluster.resource_catalog_from_config(self.subcluster_sections,
                                                                                    logger=self.logger,
                                                                                    default_allowed_vos=default_allowed_vos)
                except exceptions.SettingError as err:
                    self.log("Error in info services configuration: %s" % str(err), level=logging.ERROR)
                    return False
                self._configure_ce_collector()

        self.log("InfoServicesConfiguration.configure completed")
        return True

    def module_name(self):
        """Return a string with the name of the module"""
        return "Infoservices"

    def separately_configurable(self):
        """Return a boolean that indicates whether this module can be
        configured separately"""
        return False

    def enabled_services(self):
        """
        Return a list of  system services needed for module to work
        """
        services = set()
        if self.ce_collector_required_rpms_installed and self.htcondor_gateway_enabled:
            services.add('condor-ce')
        return services

    def _configure_ce_collector(self):
        for filename, description, writer_func in [
            (CE_COLLECTOR_ATTRIBUTES_FILE, "attributes file", self._write_ce_collector_attributes_file),
            (CE_COLLECTOR_CONFIG_FILE, "CE collector config file", self._write_ce_collector_file)
        ]:
            if not writer_func(filename):
                self.log("Writing %s %r failed" % (description, filename),
                         level=logging.ERROR)
                return False

        resourcecatalog_location = self._resourcecatalog_location()
        if not resourcecatalog_location:
            # shouldn't happen -- we just wrote this
            self.log("Verifying OSG_ResourceCatalog failed!", level=logging.ERROR)
            return False
        else:
            if resourcecatalog_location != CE_COLLECTOR_ATTRIBUTES_FILE:
                self.log("Generated OSG_ResourceCatalog is overridden by %s" % resourcecatalog_location,
                         level=logging.WARNING)

    def _write_ce_collector_attributes_file(self, attributes_file):
        """Write config file that contains the osg attributes for the
        CE-Collector to advertise

        """
        schedd_attrs_list = ["$(SCHEDD_ATTRS)"]
        attributes_file_lines = []

        for name, value in [
            ('OSG_Resource', self.osg_resource),
            ('OSG_ResourceGroup', self.osg_resource_group),
            ('OSG_BatchSystems', ",".join(self.enabled_batch_systems))
        ]:
            attributes_file_lines.append("%s = %s" % (name, utilities.classad_quote(value)))
            schedd_attrs_list.append(name)

        if self.resource_catalog:
            attributes_file_lines.append(self.resource_catalog.compose_text())
            schedd_attrs_list.append('OSG_ResourceCatalog')

        attributes_file_contents = (
            "# Do not edit - file generated by osg-configure\n"
            + "\n".join(attributes_file_lines) + "\n"
            + "SCHEDD_ATTRS = " + " ".join(schedd_attrs_list) + "\n"
        )

        return utilities.atomic_write(attributes_file, attributes_file_contents)

    def _write_ce_collector_file(self, info_services_file):
        """Write CE-Collector configuration file which specifies which
        host(s) to forward ads to

        """
        view_hosts = []
        for host in self.ce_collectors:
            if ':' in host:
                view_hosts.append("%s:%d" % (host, HTCONDOR_CE_COLLECTOR_PORT))
            else:
                view_hosts.append(host)
        info_services_file_contents = """\
# Do not edit - file generated by osg-configure
CONDOR_VIEW_HOST = %s
""" % ",".join(view_hosts)

        return utilities.atomic_write(info_services_file, info_services_file_contents)

    def _resourcecatalog_location(self):
        """Returns the name of the condor-ce config file where OSG_ResourceCatalog
        is actually defined (from condor_ce_config_val), or None if not defined

        """
        errlevel = logging.ERROR
        try:
            process = subprocess.Popen(['condor_ce_config_val', '-verbose', 'OSG_ResourceCatalog'],
                                       stdout=subprocess.PIPE, stderr=subprocess.PIPE)
            output, error = process.communicate()
            if process.returncode != 0:
                if not (error and error.startswith('Not defined:')):
                    self.log('condor_ce_config_val OSG_ResourceCatalog failed; exit %d; error %s' % (
                    process.returncode, error),
                             level=errlevel)
                return None
        except OSError as err:
            self.log('Could not run condor_ce_config_val: %s' % str(err), level=errlevel)
            return None
        output = output.strip()
        match = re.search(r'# at: (\S+), line \d+', output)
        if not match:
            self.log('Could not find definition of OSG_ResourceCatalog; condor_ce_config_val output was: \n%s' % output,
                     level=errlevel)
            return None
        else:
            return match.group(1)


def ensure_valid_user_vo_file(using_gums, logger=utilities.NullLogger):
    if not validation.valid_user_vo_file(USER_VO_MAP_LOCATION):
        logger.info("Trying to create user-vo-map file")
        if using_gums:
            gums_script = '/usr/bin/gums-host-cron'
        else:
            gums_script = '/usr/sbin/edg-mkgridmap'

        logger.info("Running %s, this process may take some time " % gums_script +
                    "to query vo and/or gums servers\n")
        result = utilities.run_script([gums_script])
        temp, invalid_lines = validation.valid_user_vo_file(USER_VO_MAP_LOCATION, True)
        result = result and temp
        if not result:
            if not invalid_lines:
                logger.warning("gums-host-cron or edg-mkgridmap generated an empty " +
                               USER_VO_MAP_LOCATION + " file, please check the "
                               "appropriate configuration and or log messages")
            else:
                logger.warning("Invalid lines in user-vo-map file:")
                logger.warning("\n".join(invalid_lines))
            logger.warning("Error when invoking gums-host-cron or edg-mkgridmap")<|MERGE_RESOLUTION|>--- conflicted
+++ resolved
@@ -183,14 +183,6 @@
                          "\nIf not, you may need to add the directory containing the Python bindings to PYTHONPATH."
                          "\nHTCondor version must be at least 8.2.0.", level=logging.WARNING)
             else:
-<<<<<<< HEAD
-                using_gums = self.authorization_method == 'xacml'
-                ensure_valid_user_vo_file(using_gums, gums_host=self.gums_host, logger=self.logger)
-                try:
-                    default_allowed_vos = gums_supported_vos.gums_supported_vos(self.gums_host)
-                except exceptions.ApplicationError, e:
-                    self.log("Could not query GUMS server via JSON interface: %s" % e, level=logging.DEBUG)
-=======
                 if self.authorization_method == 'vomsmap':
                     error = False
                     for requiredfile in [BAN_MAPFILE, BAN_VOMS_MAPFILE]:
@@ -207,8 +199,11 @@
                     default_allowed_vos = reversevomap.get_allowed_vos()
                 else:
                     using_gums = self.authorization_method == 'xacml'
-                    ensure_valid_user_vo_file(using_gums, logger=self.logger)
->>>>>>> e8665569
+                    ensure_valid_user_vo_file(using_gums, gums_host=self.gums_host, logger=self.logger)
+                    try:
+                        default_allowed_vos = gums_supported_vos.gums_supported_vos(self.gums_host)
+                    except exceptions.ApplicationError, e:
+                        self.log("Could not query GUMS server via JSON interface: %s" % e, level=logging.DEBUG)
                     default_allowed_vos = utilities.get_vos(USER_VO_MAP_LOCATION)
                 if not default_allowed_vos:
                     # UGLY: only issue the warning if the admin has requested autodetection for some of their SCs/REs
