--- conflicted
+++ resolved
@@ -8,11 +8,7 @@
 
 from osg_configure.modules import exceptions
 from osg_configure.modules import utilities
-<<<<<<< HEAD
-=======
 from osg_configure.modules import gums_supported_vos
-from osg_configure.modules import configfile
->>>>>>> b0d21812
 from osg_configure.modules import validation
 from osg_configure.modules import configfile
 from osg_configure.modules.baseconfiguration import BaseConfiguration
@@ -184,8 +180,12 @@
                          "\nHTCondor version must be at least 8.2.0.", level=logging.WARNING)
             else:
                 using_gums = self.authorization_method == 'xacml'
-                ensure_valid_user_vo_file(using_gums, logger=self.logger)
-                default_allowed_vos = utilities.get_vos(USER_VO_MAP_LOCATION)
+                ensure_valid_user_vo_file(using_gums, gums_host=self.gums_host, logger=self.logger)
+                try:
+                    default_allowed_vos = gums_supported_vos.gums_supported_vos(self.gums_host)
+                except exceptions.ApplicationError, e:
+                    self.log("Could not query GUMS server via JSON interface: %s" % e, level=logging.DEBUG)
+                    default_allowed_vos = utilities.get_vos(USER_VO_MAP_LOCATION)
                 if not default_allowed_vos:
                     # UGLY: only issue the warning if the admin hasn't specified allowed_vos for all their SCs/REs
                     raise_warning = False
@@ -198,26 +198,12 @@
                                  " and Resource Entry sections." % USER_VO_MAP_LOCATION,
                                  level=logging.WARNING)
                 try:
-<<<<<<< HEAD
                     self.resource_catalog = subcluster.resource_catalog_from_config(self.subcluster_sections,
                                                                                     logger=self.logger,
                                                                                     default_allowed_vos=default_allowed_vos)
                 except exceptions.SettingError as err:
                     self.log("Error in info services configuration: %s" % str(err), level=logging.ERROR)
                     return False
-=======
-                    misc.ensure_valid_user_vo_file(using_gums, gums_host=self.gums_host, logger=self.logger)
-                    try:
-                        default_allowed_vos = gums_supported_vos.gums_supported_vos(self.gums_host)
-                    except exceptions.ApplicationError, e:
-                        self.log("Could not query GUMS server via JSON interface: %s" % e, level=logging.DEBUG)
-                        default_allowed_vos = utilities.get_vos(misc.USER_VO_MAP_LOCATION)
-                except exceptions.ConfigureError, err:
-                    self.log("Could not determine allowed VOs: %s" % str(err), level=logging.WARNING)
-                self.resource_catalog = subcluster.resource_catalog_from_config(self.subcluster_sections,
-                                                                                logger=self.logger,
-                                                                                default_allowed_vos=default_allowed_vos)
->>>>>>> b0d21812
                 self._configure_ce_collector()
 
         self.log("InfoServicesConfiguration.configure completed")
