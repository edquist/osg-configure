""" Module to handle attributes and configuration for misc. sevices """

import re
import logging
import os
import shutil

from osg_configure.modules import exceptions
from osg_configure.modules import utilities
from osg_configure.modules import configfile
from osg_configure.modules import validation
from osg_configure.modules import gums_supported_vos
from osg_configure.modules.baseconfiguration import BaseConfiguration

__all__ = ['MiscConfiguration']

GSI_AUTHZ_LOCATION = "/etc/grid-security/gsi-authz.conf"
GUMS_CLIENT_LOCATION = "/etc/gums/gums-client.properties"
LCMAPS_DB_LOCATION = "/etc/lcmaps.db"
LCMAPS_DB_TEMPLATES_LOCATION = "/usr/share/lcmaps/templates"
HTCONDOR_CE_CONFIG_FILE = '/etc/condor-ce/config.d/50-osg-configure.conf'

VALID_AUTH_METHODS = ['gridmap', 'local-gridmap', 'xacml', 'vomsmap']

IGNORED_OPTIONS = [
    ## pre-3.4 options
    # 'glexec_location',
    # 'enable_cleanup',
    # 'cleanup_age_in_days',
    # 'cleanup_users_list',
    # 'cleanup_cron_time'
]

class MiscConfiguration(BaseConfiguration):
    """Class to handle attributes and configuration related to miscellaneous services"""

    def __init__(self, *args, **kwargs):
        # pylint: disable-msg=W0142
        super(MiscConfiguration, self).__init__(*args, **kwargs)
        self.log('MiscConfiguration.__init__ started')
        self.options = {'glexec_location':
                            configfile.Option(name='glexec_location',
                                              required=configfile.Option.OPTIONAL,
                                              mapping='OSG_GLEXEC_LOCATION'),
                        'gums_host':
                            configfile.Option(name='gums_host',
                                              required=configfile.Option.OPTIONAL),
                        'authorization_method':
                            configfile.Option(name='authorization_method',
                                              default_value='xacml'),
                        'edit_lcmaps_db':
                            configfile.Option(name='edit_lcmaps_db',
                                              required=configfile.Option.OPTIONAL,
                                              opt_type=bool,
                                              default_value=True),
                        'enable_cleanup':
                            configfile.Option(name='enable_cleanup',
                                              required=configfile.Option.OPTIONAL,
                                              opt_type=bool,
                                              default_value=False),
                        'cleanup_age_in_days':
                            configfile.Option(name='cleanup_age_in_days',
                                              required=configfile.Option.OPTIONAL,
                                              opt_type=int,
                                              default_value=14),
                        'cleanup_users_list':
                            configfile.Option(name='cleanup_users_list',
                                              required=configfile.Option.OPTIONAL,
                                              default_value='@vo-file'),
                        'cleanup_cron_time':
                            configfile.Option(name='cleanup_cron_time',
                                              required=configfile.Option.OPTIONAL,
                                              default_value='15 1 * * *'),
                        'copy_host_cert_for_service_certs':
                            configfile.Option(name='copy_host_cert_for_service_certs',
                                              required=configfile.Option.OPTIONAL,
                                              opt_type=bool,
                                              default_value=False)}
        self.config_section = "Misc Services"
        self.htcondor_gateway_enabled = True
        self.authorization_method = None
        self.log('MiscConfiguration.__init__ completed')

    def parse_configuration(self, configuration):
        """
        Try to get configuration information from ConfigParser or SafeConfigParser
        object given by configuration and write recognized settings to options dict
        """
        self.log('MiscConfiguration.parse_configuration started')

        self.check_config(configuration)

        if not configuration.has_section(self.config_section):
            self.enabled = False
            self.log("%s section not in config files" % self.config_section)
            self.log('MiscConfiguration.parse_configuration completed')
            return

        self.enabled = True
        self.get_options(configuration, ignore_options=IGNORED_OPTIONS)

        self.htcondor_gateway_enabled = utilities.config_safe_getboolean(configuration, 'Gateway',
                                                                         'htcondor_gateway_enabled', True)
        self.authorization_method = self.options['authorization_method'].value
        self.using_glexec = not utilities.blank(self.options['glexec_location'].value)

        self.log('MiscConfiguration.parse_configuration completed')

    # pylint: disable-msg=W0613
    def check_attributes(self, attributes):
        """Check attributes currently stored and make sure that they are consistent"""
        self.log('MiscConfiguration.check_attributes started')
        attributes_ok = True

        if not self.enabled:
            self.log('Not enabled, returning True')
            self.log('MiscConfiguration.check_attributes completed')
            return True

        if self.authorization_method not in VALID_AUTH_METHODS:
            self.log("Setting is not one of: " + ", ".join(VALID_AUTH_METHODS),
                     option='authorization_method',
                     section=self.config_section,
                     level=logging.ERROR)
            attributes_ok = False

        if self.authorization_method == 'xacml':
            gums_host = self.options['gums_host'].value
            if utilities.blank(gums_host):
                self.log("Gums host not given",
                         section=self.config_section,
                         option='gums_host',
                         level=logging.ERROR)
                attributes_ok = False
            elif not validation.valid_domain(gums_host, resolve=True):
                self.log("Gums host not a valid domain name or does not resolve",
                         section=self.config_section,
                         option='gums_host',
                         level=logging.ERROR)
                attributes_ok = False

        self.log('MiscConfiguration.check_attributes completed')
        return attributes_ok

    def configure(self, attributes):
        """Configure installation using attributes"""
        self.log('MiscConfiguration.configure started')

        if not self.enabled:
            self.log('Not enabled')
            self.log('MiscConfiguration.configure completed')
            return True

        # run fetch-crl script
        if not utilities.fetch_crl():
            self.log("Error while running fetch-crl script", level=logging.ERROR)
            raise exceptions.ConfigureError('fetch-crl returned non-zero exit code')

        if self.using_glexec and not utilities.rpm_installed('lcmaps-plugins-glexec-tracking'):
            msg = "Can't use glExec because LCMAPS glExec plugin not installed."\
                  " Install lcmaps-plugins-glexec-tracking or unset glexec_location"
            self.log(msg,
                     option='glexec_location',
                     section=self.config_section,
                     level=logging.ERROR)
            raise exceptions.ConfigureError(msg)
        if self.authorization_method == 'xacml':
            self._set_lcmaps_callout(True)
            self._update_gums_client_location()
        elif self.authorization_method == 'gridmap':
            self._set_lcmaps_callout(False)
        elif self.authorization_method == 'local-gridmap':
            self._set_lcmaps_callout(False)
        elif self.authorization_method == 'vomsmap':
            self._set_lcmaps_callout(True)
            if self.using_glexec:
                msg = "glExec not supported with vomsmap authorization; unset glexec_location or change "\
                      " authorization_method"
                self.log(msg,
                         options='glexec_location',
                         section=self.config_section,
                         level=logging.ERROR)
                raise exceptions.ConfigureError(msg)
        else:
            self.log("Unknown authorization method: %s; should be one of: %s" %
                     (self.authorization_method, ", ".join(VALID_AUTH_METHODS)),
                     option='authorization_method',
                     section=self.config_section,
                     level=logging.ERROR)
            raise exceptions.ConfigureError("Invalid authorization_method option in Misc Services")

        if self.options['edit_lcmaps_db'].value:
            self._write_lcmaps_file()
        else:
            self.log("Not updating lcmaps.db because edit_lcmaps_db is false",
                     level=logging.DEBUG)

        if self.htcondor_gateway_enabled:
            self.write_gridmap_to_htcondor_ce_config()

<<<<<<< HEAD
=======
        ensure_valid_user_vo_file(using_gums, gums_host=self.options['gums_host'].value,
                                  logger=self.logger)
>>>>>>> b0d21812
        # Call configure_vdt_cleanup (enabling or disabling as necessary)
        self._configure_cleanup()

        self.log('MiscConfiguration.configure completed')
        return True

    def module_name(self):
        """Return a string with the name of the module"""
        return "Misc"

    def separately_configurable(self):
        """Return a boolean that indicates whether this module can be configured separately"""
        return True

    def _set_lcmaps_callout(self, enable):
        self.log("Updating " + GSI_AUTHZ_LOCATION, level=logging.INFO)

        if enable:
            gsi_contents = "globus_mapping liblcas_lcmaps_gt4_mapping.so lcmaps_callout\n"
        else:
            gsi_contents = "#globus_mapping liblcas_lcmaps_gt4_mapping.so lcmaps_callout\n"
        if not utilities.atomic_write(GSI_AUTHZ_LOCATION, gsi_contents):
            msg = "Error while writing to " + GSI_AUTHZ_LOCATION
            self.log(msg, level=logging.ERROR)
            raise exceptions.ConfigureError(msg)

    def _update_gums_client_location(self):
        self.log("Updating " + GUMS_CLIENT_LOCATION, level=logging.INFO)
        location_re = re.compile("^gums.location=.*$", re.MULTILINE)
        authz_re = re.compile("^gums.authz=.*$", re.MULTILINE)
        if not validation.valid_file(GUMS_CLIENT_LOCATION):
            gums_properties = "gums.location=https://%s:8443" % (self.options['gums_host'].value)
            gums_properties += "/gums/services/GUMSAdmin\n"
            gums_properties += "gums.authz=https://%s:8443" % (self.options['gums_host'].value)
            gums_properties += "/gums/services/GUMSXACMLAuthorizationServicePort"
        else:
            gums_properties = open(GUMS_CLIENT_LOCATION).read()
            replacement = "gums.location=https://%s:8443" % (self.options['gums_host'].value)
            replacement += "/gums/services/GUMSAdmin"
            gums_properties = location_re.sub(replacement, gums_properties)
            replacement = "gums.authz=https://%s:8443" % (self.options['gums_host'].value)
            replacement += "/gums/services/GUMSXACMLAuthorizationServicePort"
            gums_properties = authz_re.sub(replacement, gums_properties)
        utilities.atomic_write(GUMS_CLIENT_LOCATION, gums_properties)

    def _write_lcmaps_file(self):
        assert not (self.using_glexec and self.authorization_method == 'vomsmap')

        self.log("Writing " + LCMAPS_DB_LOCATION, level=logging.INFO)
        if self.authorization_method == 'xacml':
            non_glexec_lcmaps_template_fn = lcmaps_template_fn = 'lcmaps.db.gums'
        elif self.authorization_method == 'gridmap' or self.authorization_method == 'local-gridmap':
            non_glexec_lcmaps_template_fn = lcmaps_template_fn = 'lcmaps.db.gridmap'
        elif self.authorization_method == 'vomsmap':
            non_glexec_lcmaps_template_fn = lcmaps_template_fn = 'lcmaps.db.vomsmap'
        else:
            assert False

        if self.using_glexec:
            lcmaps_template_fn += '.glexec'

        lcmaps_template_path = os.path.join(LCMAPS_DB_TEMPLATES_LOCATION, lcmaps_template_fn)
        non_glexec_lcmaps_template_path = os.path.join(LCMAPS_DB_TEMPLATES_LOCATION, non_glexec_lcmaps_template_fn)

        if not validation.valid_file(lcmaps_template_path):
            # Special message if we're using lcmaps from upcoming or 3.4 (which doesn't have the glexec variants):
            if self.using_glexec and validation.valid_file(non_glexec_lcmaps_template_path):
                msg = "glExec lcmaps.db templates not available in this version of lcmaps; unset glexec_location or "\
                      " set edit_lcmaps_db=False"
            else:
                msg = "lcmaps.db template file not found at %s; ensure lcmaps-db-templates is installed or set"\
                      " edit_lcmaps_db=False" % lcmaps_template_path
            self.log(msg, level=logging.ERROR)
            raise exceptions.ConfigureError(msg)

        old_lcmaps_contents = utilities.read_file(LCMAPS_DB_LOCATION, default='')
        if old_lcmaps_contents and 'THIS FILE WAS WRITTEN BY OSG-CONFIGURE' not in old_lcmaps_contents:
            backup_path = LCMAPS_DB_LOCATION + '.pre-configure'
            self.log("Backing up %s to %s" % (LCMAPS_DB_LOCATION, backup_path), level=logging.WARNING)
            try:
                shutil.copy2(LCMAPS_DB_LOCATION, backup_path)
            except EnvironmentError as err:
                msg = "Unable to back up old lcmaps.db: " + str(err)
                self.log(msg, level=logging.ERROR)
                raise exceptions.ConfigureError(msg)

        lcmaps_contents = utilities.read_file(lcmaps_template_path)
        lcmaps_contents = ("# THIS FILE WAS WRITTEN BY OSG-CONFIGURE AND WILL BE OVERWRITTEN ON FUTURE RUNS\n"
                           "# Set edit_lcmaps_db = False in the [%s] section of your OSG configuration to\n"
                           "# keep your changes.\n" % self.config_section
                           + lcmaps_contents.replace('@GUMSHOST@', str(self.options['gums_host'].value)))
        if not utilities.atomic_write(LCMAPS_DB_LOCATION, lcmaps_contents):
            msg = "Error while writing to " + LCMAPS_DB_LOCATION
            self.log(msg, level=logging.ERROR)
            raise exceptions.ConfigureError(msg)

    def _configure_cleanup(self):
        """
        Configure osg-cleanup
        """

        # Do basic error checking to validate that this is a cron string
        if len(re.split(r'\s+', self.options['cleanup_cron_time'].value)) != 5:
            err_msg = "Error: the value of cleanup_cron_time must be a 5 part " \
                      "cron string: %s" % self.options['cleanup_cron_time'].value
            self.log(err_msg,
                     option='cleanup_cron_time',
                     section=self.config_section,
                     level=logging.ERROR)
            raise exceptions.ConfigureError(err_msg)

        filehandle = open('/etc/osg/osg-cleanup.conf', 'w')

        filehandle.write('# This file is automatically generated by osg-configure\n')
        filehandle.write('# Manual modifications to this file may be overwritten\n')
        filehandle.write('# Instead, modify /etc/osg/config.d/10-misc.ini\n')

        filehandle.write('age = %s\n' % (self.options['cleanup_age_in_days'].value))
        filehandle.write('users = %s\n' % (self.options['cleanup_users_list'].value))

        filehandle.close()

        # Writing this file seems a little hacky, but I'm not sure of a better way
        filehandle = open('/etc/cron.d/osg-cleanup', 'w')
        filehandle.write('%s root [ ! -f /var/lock/subsys/osg-cleanup-cron ] || /usr/sbin/osg-cleanup\n' %
                         (self.options['cleanup_cron_time'].value))
        filehandle.close()

        return True

    def enabled_services(self):
        """Return a list of  system services needed for module to work
        """

        if not self.enabled or self.ignored:
            return set()

        services = set()
        if utilities.rpm_installed('fetch-crl'):
            services = set(['fetch-crl-cron', 'fetch-crl-boot'])

        if self.authorization_method == 'xacml':
            services.add('gums-client-cron')
        elif self.authorization_method == 'gridmap':
            services.add('edg-mkgridmap')
        if self.options['enable_cleanup'].value:
            services.add('osg-cleanup-cron')
        return services

    def write_gridmap_to_htcondor_ce_config(self):
        contents = utilities.read_file(HTCONDOR_CE_CONFIG_FILE,
                                       default="# This file is managed by osg-configure\n")
        if 'gridmap' not in self.authorization_method:
            # Remove GRIDMAP setting
            contents = re.sub(r'(?m)^\s*GRIDMAP\s*=.*?$[\n]?', "", contents)
        else:
            contents = utilities.add_or_replace_setting(contents, "GRIDMAP", "/etc/grid-security/grid-mapfile",
                                                        quote_value=False)
<<<<<<< HEAD
        utilities.atomic_write(HTCONDOR_CE_CONFIG_FILE, contents)
=======
        utilities.atomic_write(HTCONDOR_CE_CONFIG_FILE, contents)


def create_user_vo_file(using_gums=False, gums_host=None):
    """
    Check and create a mapfile if needed
    """

    map_file = '/var/lib/osg/user-vo-map'
    try:
        if validation.valid_user_vo_file(map_file):
            return True
        if using_gums:
            try:
                user_vo_file_text = gums_supported_vos.gums_json_user_vo_map_file(gums_host)
                open(USER_VO_MAP_LOCATION, "w").write(user_vo_file_text)
                return True
            except exceptions.ApplicationError, e:
                self.log("Could not query GUMS server via JSON interface: %s" % e, level=logging.DEBUG)

            gums_script = '/usr/bin/gums-host-cron'
        else:
            gums_script = '/usr/sbin/edg-mkgridmap'

        sys.stdout.write("Running %s, this process may take some time " % gums_script +
                         "to query vo and gums servers\n")
        sys.stdout.flush()
        if not utilities.run_script([gums_script]):
            return False
    except IOError:
        return False
    return True


def ensure_valid_user_vo_file(using_gums, gums_host=None, logger=utilities.NullLogger):
    if not validation.valid_user_vo_file(USER_VO_MAP_LOCATION):
        logger.info("Trying to create user-vo-map file")
        result = create_user_vo_file(using_gums, gums_host)
        temp, invalid_lines = validation.valid_user_vo_file(USER_VO_MAP_LOCATION, True)
        result = result and temp
        if not result:
            logger.error("Can't generate user-vo-map, manual intervention is needed")
            if not invalid_lines:
                logger.error("gums-host-cron or edg-mkgridmap generated an empty " +
                             USER_VO_MAP_LOCATION + " file, please check the "
                             "appropriate configuration and or log messages")
                raise exceptions.ConfigureError('Error when generating user-vo-map file')
            logger.error("Invalid lines in user-vo-map file:")
            logger.error("\n".join(invalid_lines))
            raise exceptions.ConfigureError("Error when invoking gums-host-cron or edg-mkgridmap")
>>>>>>> b0d21812
<|MERGE_RESOLUTION|>--- conflicted
+++ resolved
@@ -198,11 +198,8 @@
         if self.htcondor_gateway_enabled:
             self.write_gridmap_to_htcondor_ce_config()
 
-<<<<<<< HEAD
-=======
         ensure_valid_user_vo_file(using_gums, gums_host=self.options['gums_host'].value,
                                   logger=self.logger)
->>>>>>> b0d21812
         # Call configure_vdt_cleanup (enabling or disabling as necessary)
         self._configure_cleanup()
 
@@ -361,9 +358,6 @@
         else:
             contents = utilities.add_or_replace_setting(contents, "GRIDMAP", "/etc/grid-security/grid-mapfile",
                                                         quote_value=False)
-<<<<<<< HEAD
-        utilities.atomic_write(HTCONDOR_CE_CONFIG_FILE, contents)
-=======
         utilities.atomic_write(HTCONDOR_CE_CONFIG_FILE, contents)
 
 
@@ -414,4 +408,3 @@
             logger.error("Invalid lines in user-vo-map file:")
             logger.error("\n".join(invalid_lines))
             raise exceptions.ConfigureError("Error when invoking gums-host-cron or edg-mkgridmap")
->>>>>>> b0d21812
